--- conflicted
+++ resolved
@@ -38,10 +38,6 @@
                 });
                 SystemAPI.SetComponentEnabled<PlayerWasDamaged>(entity, false);
             }
-<<<<<<< HEAD
-
-=======
->>>>>>> 839d75eb
         }
     }
 }